--- conflicted
+++ resolved
@@ -7,11 +7,8 @@
 	"github.com/hashicorp/nomad/ci"
 	"github.com/hashicorp/nomad/command/agent"
 	"github.com/mitchellh/cli"
-<<<<<<< HEAD
+	"github.com/shoenig/test/must"
 	"github.com/stretchr/testify/require"
-=======
-	"github.com/shoenig/test/must"
->>>>>>> 546bdb8b
 )
 
 func TestACLTokenCreateCommand(t *testing.T) {
@@ -26,27 +23,18 @@
 
 	// Bootstrap an initial ACL token
 	token := srv.RootToken
-<<<<<<< HEAD
-	require.NotNil(t, token, "failed to bootstrap ACL token")
-=======
 	must.NotNil(t, token)
->>>>>>> 546bdb8b
 
 	ui := cli.NewMockUi()
 	cmd := &ACLTokenCreateCommand{Meta: Meta{Ui: ui, flagAddress: url}}
 
 	// Request to create a new token without providing a valid management token
 	code := cmd.Run([]string{"-address=" + url, "-token=foo", "-policy=foo", "-type=client"})
-<<<<<<< HEAD
-	require.Equal(t, 1, code)
-=======
 	must.One(t, code)
->>>>>>> 546bdb8b
 
 	// Request to create a new token with a valid management token that does
 	// not have an expiry set.
 	code = cmd.Run([]string{"-address=" + url, "-token=" + token.SecretID, "-policy=foo", "-type=client"})
-<<<<<<< HEAD
 	require.Equal(t, 0, code)
 
 	// Check the output
@@ -88,11 +76,4 @@
 		{ID: "56850b06-a343-a772-1a5c-ad083fd8a50e"},
 	}
 	require.ElementsMatch(t, generateACLTokenRoleLinks(inputRoleNames, inputRoleIDs), expectedOutput)
-=======
-	must.Zero(t, code)
-
-	// Check the output
-	out := ui.OutputWriter.String()
-	must.StrContains(t, out, "[foo]")
->>>>>>> 546bdb8b
 }